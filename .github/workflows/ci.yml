--- conflicted
+++ resolved
@@ -18,12 +18,8 @@
     branches: [ main ]
 
 jobs:
-<<<<<<< HEAD
-  lint-format-test:
-=======
   lint-and-test:
     name: Lint and Test
->>>>>>> c5eb2279
     runs-on: ubuntu-latest
     steps:
       - name: Checkout code
@@ -34,17 +30,6 @@
         with:
           node-version: '20'
           cache: 'npm'
-<<<<<<< HEAD
-
-      - name: Cache npm dependencies
-        uses: actions/cache@v4
-        with:
-          path: ~/.npm
-          key: ${{ runner.os }}-node-${{ hashFiles('package-lock.json') }}
-          restore-keys: |
-            ${{ runner.os }}-node-
-=======
->>>>>>> c5eb2279
 
       - name: Install dependencies
         run: npm ci
@@ -72,11 +57,7 @@
   build-and-package:
     name: Build and Package
     runs-on: ubuntu-latest
-<<<<<<< HEAD
-    needs: lint-format-test
-=======
     needs: lint-and-test
->>>>>>> c5eb2279
     steps:
       - name: Checkout code
         uses: actions/checkout@v4
@@ -93,20 +74,7 @@
       - name: Build and package extension
         run: npm run package
 
-      - name: Verify build output
-        run: |
-          test -f bookdrive-extension-v*.zip
-          test -d dist
-
-      - name: Validate manifest.json
-        run: |
-          jq . < dist/manifest.json
-
-<<<<<<< HEAD
-      - name: Upload extension artifact
-=======
       - name: Upload artifact for release
->>>>>>> c5eb2279
         uses: actions/upload-artifact@v4
         with:
           name: extension-package
@@ -116,15 +84,9 @@
     name: Create Draft Release
     runs-on: ubuntu-latest
     needs: build-and-package
-<<<<<<< HEAD
-    if: startsWith(github.ref, 'refs/tags/')
-    permissions:
-      contents: write
-=======
     if: startsWith(github.ref, 'refs/tags/') # Only run this job for new tags
     permissions:
       contents: write # Required to create a GitHub release
->>>>>>> c5eb2279
     steps:
       - name: Download packaged extension
         uses: actions/download-artifact@v4
@@ -135,14 +97,9 @@
         uses: softprops/action-gh-release@v1
         with:
           files: "*.zip"
-<<<<<<< HEAD
-          body_path: "RELEASE.md"
-          draft: false
-=======
           body: |
             ## New Release
 
             **Note:** This is a draft release. Please update the release notes with the relevant changes from your `CHANGELOG.md` or `RELEASE.md` before publishing.
           draft: true # This creates a draft release, it is NOT published automatically
->>>>>>> c5eb2279
           prerelease: false